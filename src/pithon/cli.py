from pithon.evaluator.evaluator import empty_env, evaluate
from pithon.parser.simpleparser import SimpleParser
<<<<<<< HEAD
from pithon.syntax import PiAssignment

=======
from pithon.evaluator.evaluator import empty_env, evaluate
>>>>>>> 74da95c6

def main():
    parser = SimpleParser()
    env = empty_env()
    
    print("🐍 Pithon CLI!")

    while True:
        try:
            line = input("> ").strip()
            if line.lower() in ("exit", "quit"):
                print("Au revoir 👋.")
                break
            if not line:
                continue
            tree = parser.parse(line)
            result = evaluate(tree, env)
            if not isinstance(tree, PiAssignment):
                print(result)
        except Exception as e:
            print(f"Erreur: {e}")<|MERGE_RESOLUTION|>--- conflicted
+++ resolved
@@ -1,11 +1,7 @@
 from pithon.evaluator.evaluator import empty_env, evaluate
 from pithon.parser.simpleparser import SimpleParser
-<<<<<<< HEAD
 from pithon.syntax import PiAssignment
 
-=======
-from pithon.evaluator.evaluator import empty_env, evaluate
->>>>>>> 74da95c6
 
 def main():
     parser = SimpleParser()
